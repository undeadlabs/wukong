#!/usr/bin/env bash

input_file=${1} 		; shift
output_file=${1} 		; shift
map_script=${1-/bin/cat}	; shift
reduce_script=${1-/usr/bin/uniq} ; shift
partfields=${1-2} 		; shift
sortfields=${1-2} 		; shift

if [ "$output_file" == "" ] ; then echo "$0 input_file output_file [mapper=/bin/cat] [reducer=/usr/bin/uniq] [partfields=2] [sortfields=2] [extra_args]" ; exit ; fi

HADOOP_HOME=${HADOOP_HOME-/usr/lib/hadoop}

cmd="${HADOOP_HOME}/bin/hadoop \
     jar         ${HADOOP_HOME}/contrib/streaming/hadoop-*streaming*.jar
    $@
    -D   num.key.fields.for.partition=\"$partfields\"
    -D 	 stream.num.map.output.key.fields=\"$sortfields\"
    -D   stream.map.output.field.separator=\"'/t'\"
    -D   mapred.text.key.partitioner.options=\"-k1,$partfields\"
    -D   mapred.job.name=\"`basename $0`-$map_script-$input_file-$output_file\"
    -partitioner org.apache.hadoop.mapred.lib.KeyFieldBasedPartitioner 			
<<<<<<< HEAD
    -jobconf     "mapred.job.name=`basename $0`-$map_script-$input_file-$output_file"  
    -jobconf     num.key.fields.for.partition=\"$partfields\"				
    -jobconf 	 stream.num.map.output.key.fields=\"$sortfields\"
    -jobconf     stream.map.output.field.separator=\"'/t'\"
    -jobconf     mapred.text.key.partitioner.options=\"-k1,$partfields\"			
=======
>>>>>>> fd064336
    -mapper  	 \"$map_script\"  							
    -reducer	 \"$reduce_script\"							
    -input       \"$input_file\"							
    -output  	 \"$output_file\"							
    "

echo "$cmd"

$cmd

# For a map-side-only job specify
# -jobconf mapred.reduce.tasks=0                                                    \

# Maybe?
#
#     -inputformat    org.apache.hadoop.mapred.KeyValueTextInputFormat \
#     -mapper         org.apache.hadoop.mapred.lib.IdentityMapper      \
#<|MERGE_RESOLUTION|>--- conflicted
+++ resolved
@@ -20,14 +20,6 @@
     -D   mapred.text.key.partitioner.options=\"-k1,$partfields\"
     -D   mapred.job.name=\"`basename $0`-$map_script-$input_file-$output_file\"
     -partitioner org.apache.hadoop.mapred.lib.KeyFieldBasedPartitioner 			
-<<<<<<< HEAD
-    -jobconf     "mapred.job.name=`basename $0`-$map_script-$input_file-$output_file"  
-    -jobconf     num.key.fields.for.partition=\"$partfields\"				
-    -jobconf 	 stream.num.map.output.key.fields=\"$sortfields\"
-    -jobconf     stream.map.output.field.separator=\"'/t'\"
-    -jobconf     mapred.text.key.partitioner.options=\"-k1,$partfields\"			
-=======
->>>>>>> fd064336
     -mapper  	 \"$map_script\"  							
     -reducer	 \"$reduce_script\"							
     -input       \"$input_file\"							
