## OS
.DS_Store
Icon
nohup.out
.bak

*.pem

## EDITORS
\#*
.\#*
\#*\#
*~
*.swp
REVISION
TAGS*
tmtags
*_flymake.*
*_flymake
*.tmproj
.project
.settings

## COMPILED
a.out
*.o
*.pyc
*.so

## OTHER SCM
.bzr
.hg
.svn

## PROJECT::GENERAL

log/*
tmp/*
pkg/*

coverage
rdoc
doc
pkg
.rake_test_cache
.bundle
.yardoc

.vendor

## PROJECT::SPECIFIC

old/*
docpages
away

.rbx
<<<<<<< HEAD
Gemfile.lockBackup\ of\ *
=======
Gemfile.lock
>>>>>>> 4d5dc8b5
Backup*of*.numbers<|MERGE_RESOLUTION|>--- conflicted
+++ resolved
@@ -55,9 +55,5 @@
 away
 
 .rbx
-<<<<<<< HEAD
-Gemfile.lockBackup\ of\ *
-=======
 Gemfile.lock
->>>>>>> 4d5dc8b5
 Backup*of*.numbers