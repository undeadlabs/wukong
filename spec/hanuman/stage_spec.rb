require 'spec_helper'
require 'hanuman'

describe :stages, :slot_specs => true, :helpers => true do

  describe Hanuman::Stage do

    context '#into' do
      let(:other_stage) { described_class.new }
      it 'returns the stage it connected to' do
        subject.into(other_stage).should == other_stage
      end

      it 'adds the stage to the end of its outputs' do
        expect{ subject.into(other_stage) }.to
        change{ subject.outputs }.from( [] ).to( [other_stage] )
      end
    end

    context '#fullname' do
      context 'without owner' do
        it 'returns its handle' do
          subject.fullname.should == subject.class.handle
        end
      end

      context 'with owner' do
<<<<<<< HEAD
        let(:owner) { Hanuman::Graph.receive(:name => 'tony') } 
        subject     { described_class.make(owner, 'danza')    }
=======
        let(:owner) { Hanuman::Graph.receive(:name => 'tony') }
        subject     { described_class.make(owner, 'danza')             }
>>>>>>> 60b99ce8
        it 'returns a fullname determined by its owner' do
          subject.fullname.should == 'tony.danza'
        end
      end
    end
  end
end

Hanuman.stage(:jones) do
  def wacky() true ; end
end
# ===
class Jones < Hanuman::Stage
  def wacky() true ; end
  register_stage
end

Hanuman::Stage.defined_stages #=> { :jones => Jones }

Hanuman.graph(:test) do
  mapper  = map(:as => :mapper) { |n| add_count(n) }
  reducer = map(:as => :reducer){ |n| stack(n)     }
  nugs > mapper > reducer > stdout
  register_graph         # All graphs have #test method that returns this graph now
end

Hanuman.graph(:test).edges #=> [[test.nugs, test.mapper], [test.mapper, test.reducer], [test.reducer, test.stdout]]

Hanuman.graph(:other) do
  stdin > test
end

Hanuman.graph(:other).edges #=> [[other.stdin, test.nugs], [test.nugs, test.mapper], [test.mapper, test.reducer], [test.reducer, test.stdout]]

def self.graph(graph_name, &blk)
  g = Graph.defined_graphs(graph_name) || Graph.make(:name => graph_name.to_sym)
  g.extend self.universe
  g.instance_eval(&blk)
  g
end<|MERGE_RESOLUTION|>--- conflicted
+++ resolved
@@ -25,13 +25,9 @@
       end
 
       context 'with owner' do
-<<<<<<< HEAD
         let(:owner) { Hanuman::Graph.receive(:name => 'tony') } 
         subject     { described_class.make(owner, 'danza')    }
-=======
-        let(:owner) { Hanuman::Graph.receive(:name => 'tony') }
-        subject     { described_class.make(owner, 'danza')             }
->>>>>>> 60b99ce8
+
         it 'returns a fullname determined by its owner' do
           subject.fullname.should == 'tony.danza'
         end
