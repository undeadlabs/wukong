--- conflicted
+++ resolved
@@ -60,7 +60,6 @@
     def process(record, &emit)
       yield record
     end
-<<<<<<< HEAD
 
     # This method is called to signal the last record has been
     # received but that further processing may still be done, events
@@ -74,10 +73,8 @@
 
     # This method is called after all records have been passed.  It
     # signals that processing should stop.
-=======
       
     # This method is called after all records have been processed
->>>>>>> 165b3012
     def stop
     end
 
