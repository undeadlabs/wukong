--- conflicted
+++ resolved
@@ -96,7 +96,6 @@
       register
     end
 
-<<<<<<< HEAD
     class Pretty < Processor
       def process record
         case record
@@ -121,7 +120,6 @@
       register
     end
     
-=======
     class Topic < Processor
       field :topic, Symbol
       def process(record)
@@ -138,6 +136,5 @@
       end
       register
     end
->>>>>>> 165b3012
   end
 end