--- conflicted
+++ resolved
@@ -15,15 +15,6 @@
       end
 
       #
-<<<<<<< HEAD
-=======
-      # Store model using avro writer
-      #
-      def streaming_save
-        self.class.streaming_insert key, self
-      end
-      #
->>>>>>> f7a2c345
       # Flatten attributes for storage in the DB.
       #
       # * omits elements whose value is nil
@@ -57,20 +48,6 @@
           cassandra_db.insert(table_name, key.to_s, hsh)
         end
 
-<<<<<<< HEAD
-=======
-        def streaming_writer
-          @streaming_writer ||= AvroWriter.new
-        end
-
-        #
-        # Use avro and stream into cassandra
-        #
-        def streaming_insert key, hsh
-          streaming_writer.put(key.to_s, hsh.to_db_hash)
-        end
-
->>>>>>> f7a2c345
         # Insert into the cassandra database
         # calls out to object's #from_db_hash method
         def load key
@@ -91,58 +68,6 @@
       end
     end
 
-<<<<<<< HEAD
-=======
-    class AvroWriter
-      #
-      # Reads in the protocol schema
-      # creates the necessary encoder and writer.
-      #
-      def initialize
-        schema_file = Settings.cassandra_avro_schema
-        @proto  = Avro::Protocol.parse(File.read(schema_file))
-        @schema = @proto.types.detect{|schema| schema.name == 'StreamingMutation'}
-        @enc    = Avro::IO::BinaryEncoder.new($stdout)
-        # @enc    = DummyEncoder.new($stdout)
-        @writer = Avro::IO::DatumWriter.new(@schema)
-        # warn [@schema, @enc].inspect
-      end
-
-      def write key, col_name, value
-        @writer.write(smutation(key, col_name, value), @enc)
-      end
-
-      def write_directly key, col_name, value
-        Log.info "Insert(row_key => #{key}, col_name => #{col_name}, value => #{value}"
-        @enc.write_bytes(key)
-        @enc.write_bytes(col_name)
-        @enc.write_bytes(value)
-        @enc.write_long(0)
-        @enc.write_int(0)
-      end
-
-      #
-      # Iterate through each key value pair in the hash to
-      # be inserted and write directly one at a time
-      #
-      def put key, hsh
-        hsh.each do |attr, val|
-          write_directly(key, attr, val)
-        end
-      end
-
-      def smutation key, name, value
-        {
-          'key'       => key,
-          'name'      => name.to_s,
-          'value'     => value.to_s,
-          'timestamp' => Time.epoch_microseconds,
-          'ttl'       => 0
-        }
-      end
-    end
-
->>>>>>> f7a2c345
   end
 end
 
